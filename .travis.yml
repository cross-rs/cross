dist: trusty
language: rust
rust: nightly
services: docker
sudo: required

matrix:
  include:
    # Linux
    - env: TARGET=aarch64-unknown-linux-gnu       CPP=1 DYLIB=1 STD=1 OPENSSL=0.5.5  RUN=1
    - env: TARGET=arm-unknown-linux-gnueabi       CPP=1 DYLIB=1 STD=1 OPENSSL=0.5.5  RUN=1
    - env: TARGET=armv7-unknown-linux-gnueabihf   CPP=1 DYLIB=1 STD=1 OPENSSL=0.5.5  RUN=1
    - env: TARGET=i586-unknown-linux-gnu          CPP=1 DYLIB=1 STD=1 OPENSSL=0.5.5  RUN=1
    - env: TARGET=i686-unknown-linux-gnu          CPP=1 DYLIB=1 STD=1 OPENSSL=0.5.5  RUN=1
    - env: TARGET=mips-unknown-linux-gnu          CPP=1 DYLIB=1 STD=1 OPENSSL=0.5.5  RUN=1
    - env: TARGET=mips64-unknown-linux-gnuabi64   CPP=1 DYLIB=1 STD=1 OPENSSL=0.7.17 RUN=1
    - env: TARGET=mips64el-unknown-linux-gnuabi64 CPP=1 DYLIB=1 STD=1 OPENSSL=0.7.17 RUN=1
    - env: TARGET=mipsel-unknown-linux-gnu        CPP=1 DYLIB=1 STD=1 OPENSSL=0.5.5  RUN=1
    - env: TARGET=powerpc-unknown-linux-gnu       CPP=1 DYLIB=1 STD=1 OPENSSL=0.5.5  RUN=1
    - env: TARGET=powerpc64-unknown-linux-gnu     CPP=1 DYLIB=1 STD=1 OPENSSL=0.7.17 RUN=1
    - env: TARGET=powerpc64le-unknown-linux-gnu   CPP=1 DYLIB=1 STD=1 OPENSSL=0.7.17 RUN=1
    - env: TARGET=s390x-unknown-linux-gnu         CPP=1 DYLIB=1 STD=1 OPENSSL=0.7.17
    - env: TARGET=sparc64-unknown-linux-gnu       CPP=1 DYLIB=1       OPENSSL=0.5.5  RUN=1
    - env: TARGET=x86_64-unknown-linux-gnu        CPP=1 DYLIB=1       OPENSSL=0.5.5  RUN=1 DEPLOY=1
<<<<<<< HEAD
    - env: TARGET=x86_64-unknown-linux-gnux32     CPP=1 DYLIB=1       OPENSSL=0.5.5  RUN=1
=======

    # Linux musl
    - env: TARGET=aarch64-unknown-linux-musl                    STD=1 OPENSSL=0.5.5  RUN=1
    - env: TARGET=arm-unknown-linux-musleabihf                  STD=1 OPENSSL=0.5.5  RUN=1
    - env: TARGET=arm-unknown-linux-musleabi                    STD=1 OPENSSL=0.5.5  RUN=1
    # FIXME: enabling openssl makes cargo build fails with:
    #        undefined reference to `__sync_sub_and_fetch_4'
    #        undefined reference to `__sync_add_and_fetch_4'
    - env: TARGET=armv5te-unknown-linux-musleabi                STD=1                RUN=1
    - env: TARGET=armv7-unknown-linux-musleabihf                STD=1 OPENSSL=0.5.5  RUN=1
    - env: TARGET=i586-unknown-linux-musl                       STD=1 OPENSSL=0.5.5  RUN=1
    - env: TARGET=i686-unknown-linux-musl                       STD=1 OPENSSL=0.5.5  RUN=1
    # We only test CPP in mips and mipsl because they use dynamic link by default.
    # The other targets fails with: undefined reference to `__dso_handle'
    # See https://github.com/rust-lang/rust/issues/36710
    - env: TARGET=mips-unknown-linux-musl         CPP=1         STD=1 OPENSSL=0.5.5  RUN=1
    - env: TARGET=mipsel-unknown-linux-musl       CPP=1         STD=1 OPENSSL=0.5.5  RUN=1
>>>>>>> a73c4f9c
    - env: TARGET=x86_64-unknown-linux-musl                     STD=1 OPENSSL=0.5.5  RUN=1 DEPLOY=1

    # Android
    - env: TARGET=aarch64-linux-android           CPP=1         STD=1 OPENSSL=0.5.5  RUN=1
    - env: TARGET=arm-linux-androideabi           CPP=1         STD=1 OPENSSL=0.5.5  RUN=1
    - env: TARGET=armv7-linux-androideabi         CPP=1         STD=1 OPENSSL=0.5.5  RUN=1
    - env: TARGET=i686-linux-android              CPP=1         STD=1 OPENSSL=0.5.5  RUN=1
    - env: TARGET=x86_64-linux-android            CPP=1         STD=1 OPENSSL=0.5.5  RUN=1

    # OSX
    - env: TARGET=i686-apple-darwin               CPP=1 DYLIB=1 STD=1                RUN=1
      os: osx
    - env: TARGET=x86_64-apple-darwin             CPP=1 DYLIB=1 STD=1                RUN=1 DEPLOY=1
      os: osx

    # BSD
    # FIXME: freebsd fails to link when CPP=1
    - env: TARGET=i686-unknown-freebsd                  DYLIB=1 STD=1 OPENSSL=0.7.17
    - env: TARGET=x86_64-unknown-dragonfly        CPP=1 DYLIB=1       OPENSSL=0.5.5
    - env: TARGET=x86_64-unknown-freebsd                DYLIB=1 STD=1 OPENSSL=0.5.5
    - env: TARGET=x86_64-unknown-netbsd           CPP=1 DYLIB=1 STD=1 OPENSSL=0.7.17

    # Solaris
    - env: TARGET=sparcv9-sun-solaris             CPP=1 DYLIB=1 STD=1 OPENSSL=0.7.17
    - env: TARGET=x86_64-sun-solaris              CPP=1 DYLIB=1 STD=1 OPENSSL=0.7.17

    # Windows
    - env: TARGET=x86_64-pc-windows-gnu           CPP=1         STD=1                RUN=1
    - env: TARGET=i686-pc-windows-gnu             CPP=1         STD=1                RUN=1

    # Emscripten
    - env: TARGET=asmjs-unknown-emscripten        CPP=1         STD=1                RUN=1
    - env: TARGET=wasm32-unknown-emscripten       CPP=1         STD=1                RUN=1
      # work around rust-lang/cargo#4689
      rust: nightly-2017-10-24

    # Bare metal
    - env: TARGET=thumbv6m-none-eabi                            STD=1
    - env: TARGET=thumbv7em-none-eabi                           STD=1
    - env: TARGET=thumbv7em-none-eabihf                         STD=1
    - env: TARGET=thumbv7m-none-eabi                            STD=1


before_install:
  # workaround for https://github.com/travis-ci/travis-ci/issues/4704
  - python3 -c 'import os,sys; os.set_blocking(sys.stdout.fileno(), True)'


install:
  - curl https://sh.rustup.rs -sSf |
    sh -s -- -y --default-toolchain $TRAVIS_RUST_VERSION
  - source ~/.cargo/env

script:
  - bash ci/script.sh

after_success:
  - sh ci/after_success.sh

branches:
  only:
    - /^v\d+\.\d+\.\d+.*$/
    - staging
    - trying

before_deploy:
  - sh ci/before_deploy.sh

deploy:
  provider: releases
  api_key:
    secure: W1xJIL2bOdrnu0qfqmfMBV9TF34YqmzZzNL9GU9/fpFb/2+cRjBGYxJLRQ2v7wD5B2ThLJAi/NXMG2YjC/gDAu4zjAkshMeKPKGvcu4PgPSEwNYL0C6ubcU6pO2rDmfUv4v/0Urk3LkpzUHkYGSXE7zFOM3zOiMbqryuO9EtYerZoj319/P3vnJaBIEtdFgdLZwLwoHWna/oFq/PU5HsdWWpxD9DYbCmCax16Vyt5UxFkMkU49XYgMspOGDZHSrb/WTvyIZ3hWyu5x5FkpvjQ5Dk00IdXB0cg6biuaryOgN+lXw2TZCSvmZOw4qOcnF+adzy8mOJMGjrCxGbF8Nmq1yM9+9+hkys0mvQKYhxuuKB9Rx7w5PAuGX9vCv4p5Is8xxX6UnB5eaNvTtVpZBFSLdQQEDTzULOxrfHRNDnzXQKj4vvGdo8rVv82GtRgWO99w23OVO8dKdpZ7RSgyuz7haHmJTSw1s7GPcrEfJ+ebEpJNm/RBHYmhfqD8T7V/jkHBgC4x1kpDoBBfbfdfV8OE5Evl8zgz8ygsmbPHFSl+ngj/pLaewI9JL2sP28e8jVhn40vEldBg7lLyGvwNJqsFNOtk+p09Rbs3IgX2iLkUvXnjIJqFtTdSoPLt4me8GRPfg34NcMeUCtwc0h/LLrlUZiHK7hvnRqZLWEaYDEHR8=
  file_glob: true
  file: cross-$TRAVIS_TAG-$TARGET.*
  skip_cleanup: true
  on:
    condition: $DEPLOY = 1
    tags: true

before_cache:
  - test $TRAVIS_OS_NAME = osx ||
    docker history -q japaric/$TARGET:latest |
    grep -v \<missing\> |
    xargs docker save |
    gzip > $HOME/docker/$TARGET.tar.gz

cache:
  directories:
    - $HOME/docker

# restore the cache
before_install:
  - test $TRAVIS_OS_NAME = osx ||
    zcat $HOME/docker/$TARGET.tar.gz | docker load || true

notifications:
  email:
    on_success: never<|MERGE_RESOLUTION|>--- conflicted
+++ resolved
@@ -22,9 +22,7 @@
     - env: TARGET=s390x-unknown-linux-gnu         CPP=1 DYLIB=1 STD=1 OPENSSL=0.7.17
     - env: TARGET=sparc64-unknown-linux-gnu       CPP=1 DYLIB=1       OPENSSL=0.5.5  RUN=1
     - env: TARGET=x86_64-unknown-linux-gnu        CPP=1 DYLIB=1       OPENSSL=0.5.5  RUN=1 DEPLOY=1
-<<<<<<< HEAD
     - env: TARGET=x86_64-unknown-linux-gnux32     CPP=1 DYLIB=1       OPENSSL=0.5.5  RUN=1
-=======
 
     # Linux musl
     - env: TARGET=aarch64-unknown-linux-musl                    STD=1 OPENSSL=0.5.5  RUN=1
@@ -42,7 +40,6 @@
     # See https://github.com/rust-lang/rust/issues/36710
     - env: TARGET=mips-unknown-linux-musl         CPP=1         STD=1 OPENSSL=0.5.5  RUN=1
     - env: TARGET=mipsel-unknown-linux-musl       CPP=1         STD=1 OPENSSL=0.5.5  RUN=1
->>>>>>> a73c4f9c
     - env: TARGET=x86_64-unknown-linux-musl                     STD=1 OPENSSL=0.5.5  RUN=1 DEPLOY=1
 
     # Android
